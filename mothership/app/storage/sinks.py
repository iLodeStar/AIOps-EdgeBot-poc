--- conflicted
+++ resolved
@@ -7,16 +7,8 @@
 
 from .protocols import StorageSink
 from .loki import LokiClient
-<<<<<<< HEAD
-from .reliability import (
-    SinkRetryManager, SinkCircuitBreaker, PersistentQueue, IdempotencyManager,
-    RetryConfig, CircuitBreakerConfig
-)
-from ..metrics import mship_sink_write_seconds, mship_sink_retry_total
-=======
 from .resilient_sink import ResilientSink
 from ..metrics import mship_sink_write_seconds
->>>>>>> 35d969a9
 
 logger = structlog.get_logger(__name__)
 
@@ -105,150 +97,18 @@
         return self.config.get('enabled', False)
 
 
-class ReliableSinkWrapper:
-    """Wrapper that adds reliability features to any StorageSink."""
-    
-    def __init__(self, name: str, sink: StorageSink, config: Dict[str, Any]):
-        self.name = name
-        self.sink = sink
-        self.config = config
-        
-        # Create reliability components
-        reliability_config = config.get('reliability', {})
-        
-        self.retry_manager = SinkRetryManager(
-            name, 
-            RetryConfig(
-                max_retries=reliability_config.get('max_retries', 5),
-                initial_backoff_ms=reliability_config.get('initial_backoff_ms', 500),
-                max_backoff_ms=reliability_config.get('max_backoff_ms', 30000),
-                jitter_factor=reliability_config.get('jitter_factor', 0.2),
-                timeout_ms=reliability_config.get('timeout_ms', 5000)
-            )
-        )
-        
-        self.circuit_breaker = SinkCircuitBreaker(
-            name,
-            CircuitBreakerConfig(
-                failure_threshold=reliability_config.get('failure_threshold', 5),
-                open_duration_sec=reliability_config.get('open_duration_sec', 60),
-                half_open_max_inflight=reliability_config.get('half_open_max_inflight', 3)
-            )
-        )
-    
-    async def start(self) -> None:
-        """Start the underlying sink."""
-        await self.sink.start()
-    
-    async def stop(self) -> None:
-        """Stop the underlying sink."""
-        await self.sink.stop()
-    
-    async def write_events(self, events: List[Dict[str, Any]]) -> Dict[str, Any]:
-        """Write events with retry logic and circuit breaker protection."""
-        # Check circuit breaker
-        if not self.circuit_breaker.can_execute():
-            logger.warning("Circuit breaker open, skipping write", sink=self.name)
-            return {"written": 0, "errors": len(events), "circuit_open": True}
-        
-        # Track inflight request for half-open state
-        self.circuit_breaker.record_inflight()
-        
-        attempt = 0
-        last_exception = None
-        last_response = None
-        
-        while True:
-            attempt += 1
-            try:
-                # Try to write
-                result = await self.sink.write_events(events)
-                
-                # Success - record it
-                self.circuit_breaker.record_success()
-                
-                if attempt > 1:
-                    logger.info("Retry successful", sink=self.name, attempt=attempt-1)
-                
-                return result
-                
-            except Exception as e:
-                last_exception = e
-                
-                # Check if we should retry
-                if not self.retry_manager.should_retry(exception=e, attempt=attempt):
-                    break
-                
-                # Calculate backoff delay
-                delay = self.retry_manager.get_backoff_delay(attempt)
-                
-                logger.warning("Sink write failed, retrying", 
-                             sink=self.name, 
-                             attempt=attempt,
-                             delay=delay,
-                             error=str(e))
-                
-                mship_sink_retry_total.labels(sink=self.name).inc()
-                
-                await asyncio.sleep(delay)
-        
-        # All retries failed
-        self.circuit_breaker.record_failure()
-        
-        logger.error("All retries exhausted", 
-                   sink=self.name, 
-                   attempts=attempt,
-                   last_error=str(last_exception) if last_exception else "unknown")
-        
-        return {"written": 0, "errors": len(events)}
-    
-    def is_healthy(self) -> bool:
-        """Check if sink is healthy (considering circuit breaker state)."""
-        return self.sink.is_healthy() and self.circuit_breaker.can_execute()
-
 
 class SinksManager:
     """Manages writes to multiple storage sinks with reliability features."""
     
     def __init__(self, config: Dict[str, Any]):
         self.config = config
-<<<<<<< HEAD
-        self.sinks: Dict[str, ReliableSinkWrapper] = {}
-        self.persistent_queue: Optional[PersistentQueue] = None
-        self.idempotency_manager: Optional[IdempotencyManager] = None
-        
-        # Initialize reliability components if enabled
-        reliability_config = config.get('reliability', {})
-        
-        if reliability_config.get('queue_enabled', False):
-            self.persistent_queue = PersistentQueue(
-                queue_dir=reliability_config.get('queue_dir', './data/queue'),
-                max_bytes=reliability_config.get('queue_max_bytes', 1073741824),
-                flush_interval_ms=reliability_config.get('queue_flush_interval_ms', 2000),
-                dlq_dir=reliability_config.get('dlq_dir', './data/dlq'),
-                flush_bandwidth_bytes_per_sec=reliability_config.get('flush_bandwidth_bytes_per_sec', 1048576)
-            )
-            
-        if reliability_config.get('idempotency_window_sec'):
-            self.idempotency_manager = IdempotencyManager(
-                window_sec=reliability_config.get('idempotency_window_sec', 86400)
-            )
-=======
         self.sinks: Dict[str, ResilientSink] = {}
->>>>>>> 35d969a9
         
         # Initialize sinks based on configuration
         sinks_config = config.get('sinks', {})
         
         if sinks_config.get('timescaledb', {}).get('enabled', True):
-<<<<<<< HEAD
-            raw_sink = TSDBSink(sinks_config.get('timescaledb', {}))
-            self.sinks["tsdb"] = ReliableSinkWrapper("tsdb", raw_sink, config)
-            
-        if sinks_config.get('loki', {}).get('enabled', False):
-            raw_sink = LokiSink(sinks_config.get('loki', {}))
-            self.sinks["loki"] = ReliableSinkWrapper("loki", raw_sink, config)
-=======
             tsdb_config = sinks_config.get('timescaledb', {})
             tsdb_sink = TSDBSink(tsdb_config)
             
@@ -261,7 +121,6 @@
             
             # Wrap with resilience features  
             self.sinks["loki"] = ResilientSink("loki", loki_sink, loki_config)
->>>>>>> 35d969a9
     
     async def start(self):
         """Start all enabled sinks."""
@@ -274,12 +133,10 @@
             await asyncio.gather(*start_tasks, return_exceptions=True)
         
         # Start background queue processing if enabled
-        if self.persistent_queue:
-            asyncio.create_task(self._process_queued_events())
+        # Note: Queue processing is handled by ResilientSink instances
         
         logger.info("SinksManager started", 
-                   enabled_sinks=list(self.sinks.keys()),
-                   persistent_queue=self.persistent_queue is not None)
+                   enabled_sinks=list(self.sinks.keys()))
     
     async def stop(self):
         """Stop all sinks."""
@@ -298,12 +155,6 @@
         if not events:
             return {}
         
-        # Check for duplicates if idempotency is enabled
-        if self.idempotency_manager:
-            if await self.idempotency_manager.is_duplicate(events):
-                logger.info("Duplicate batch detected, skipping", events=len(events))
-                return {"duplicate": {"skipped": len(events)}}
-        
         # Try direct writes first
         write_tasks = {}
         for name, sink in self.sinks.items():
@@ -313,62 +164,33 @@
         
         # Wait for all writes to complete
         results = {}
-        failed_sinks = []
         
         for name, task in write_tasks.items():
             try:
                 result = await task
                 results[name] = result
-                
-                # Check if write failed and sink has persistent queue enabled
-                if result.get("errors", 0) > 0 and self.persistent_queue:
-                    failed_sinks.append(name)
                     
             except Exception as e:
                 logger.error("Sink write failed", sink=name, error=str(e))
-<<<<<<< HEAD
-                results[name] = {"written": 0, "errors": len(events)}
-                if self.persistent_queue:
-                    failed_sinks.append(name)
-        
-        # Queue failed events if persistent queue is enabled
-        if failed_sinks and self.persistent_queue:
-            for sink_name in failed_sinks:
-                success = await self.persistent_queue.enqueue(events, sink_name)
-                if success:
-                    logger.info("Events queued for retry", sink=sink_name, events=len(events))
-                    results[sink_name]["queued"] = len(events)
-=======
                 results[name] = {"written": 0, "errors": len(events), "retries": 0, "queued": 0}
->>>>>>> 35d969a9
         
         # Log summary with enhanced stats
         total_written = sum(result.get("written", 0) for result in results.values())
         total_errors = sum(result.get("errors", 0) for result in results.values())
-<<<<<<< HEAD
-=======
         total_retries = sum(result.get("retries", 0) for result in results.values())
->>>>>>> 35d969a9
         total_queued = sum(result.get("queued", 0) for result in results.values())
         
         logger.info("Multi-sink write completed",
                    events=len(events),
                    total_written=total_written,
                    total_errors=total_errors,
-<<<<<<< HEAD
-=======
                    total_retries=total_retries,
->>>>>>> 35d969a9
                    total_queued=total_queued,
                    sink_results=results)
         
         return results
     
-<<<<<<< HEAD
-    async def _safe_write(self, name: str, sink: ReliableSinkWrapper, events: List[Dict[str, Any]]) -> Dict[str, Any]:
-=======
     async def _safe_write(self, name: str, sink: ResilientSink, events: List[Dict[str, Any]]) -> Dict[str, Any]:
->>>>>>> 35d969a9
         """Safely write to a sink with error handling and metrics observation."""
         try:
             # Observe per-sink write latency as required
@@ -403,86 +225,15 @@
         """Get statistics from all sinks."""
         stats = {
             "enabled_sinks": list(self.sinks.keys()),
-            "sink_count": len(self.sinks),
-            "persistent_queue_enabled": self.persistent_queue is not None,
-            "idempotency_enabled": self.idempotency_manager is not None
+            "sink_count": len(self.sinks)
         }
         
-        # Add queue stats if enabled
-        if self.persistent_queue:
-            stats["queue_stats"] = self.persistent_queue.get_stats()
-            
         return stats
     
     def get_sink_names(self) -> List[str]:
         """Get names of all configured sinks."""
         return list(self.sinks.keys())
     
-<<<<<<< HEAD
-    def get_sink(self, name: str) -> Optional[ReliableSinkWrapper]:
-=======
     def get_sink(self, name: str) -> Optional[ResilientSink]:
->>>>>>> 35d969a9
         """Get a specific sink by name."""
-        return self.sinks.get(name)
-    
-    async def _process_queued_events(self):
-        """Background task to process queued events."""
-        if not self.persistent_queue:
-            return
-            
-        logger.info("Starting queued events processor")
-        
-        while True:
-            try:
-                # Get batch of queued events
-                batch = await self.persistent_queue.dequeue_batch(100)
-                
-                if not batch:
-                    # No events, wait before checking again
-                    await asyncio.sleep(2.0)
-                    continue
-                
-                processed_files = []
-                
-                for filename, events, sink_name in batch:
-                    if sink_name in self.sinks:
-                        sink = self.sinks[sink_name]
-                        try:
-                            result = await sink.write_events(events)
-                            
-                            if result.get("written", 0) > 0:
-                                # Success - mark file for removal
-                                processed_files.append(filename)
-                                logger.info("Queued events processed successfully",
-                                          sink=sink_name, events=len(events))
-                            else:
-                                logger.warning("Queued events failed again",
-                                             sink=sink_name, events=len(events))
-                                # File stays in queue for next attempt
-                                
-                        except Exception as e:
-                            logger.error("Failed to process queued events",
-                                       sink=sink_name, events=len(events), error=str(e))
-                    else:
-                        # Sink no longer exists, remove file
-                        processed_files.append(filename)
-                        logger.warning("Sink no longer exists, removing queued events",
-                                     sink=sink_name, events=len(events))
-                
-                # Remove successfully processed files
-                if processed_files:
-                    await self.persistent_queue.commit_batch(processed_files)
-                
-                # Rate limiting based on bandwidth
-                if batch:
-                    reliability_config = self.config.get('reliability', {})
-                    bandwidth_limit = reliability_config.get('flush_bandwidth_bytes_per_sec', 1048576)
-                    
-                    # Simple rate limiting - sleep for 1 second per batch
-                    # TODO: Implement more sophisticated bandwidth limiting
-                    await asyncio.sleep(1.0)
-                    
-            except Exception as e:
-                logger.error("Error in queued events processor", error=str(e))
-                await asyncio.sleep(5.0)  # Back off on errors+        return self.sinks.get(name)